[package]
<<<<<<< HEAD
name = "icon_baker"
version = "3.2.1"
=======
name = "ikon"
version = "0.1.0-beta.0"
>>>>>>> ef45a4d1
authors = [
    "Gark Garcia <gark.garcia@protonmail.com>",
    "Nicolas Girard <girard.nicolas@gmail.com>"
]
edition = "2018"
description = "A simple solution for encoding common icon file formats."
license-file = "LICENSE"
repository = "https://github.com/GarkGarcia/icon_baker"
homepage = "https://github.com/GarkGarcia/icon_baker"
readme = "README.md"
keywords = ["icon", "ico", "icns"]

[dependencies]
tar = "0.4.26"
ico = "0.1.0"
icns = "0.3.0"
image = "0.22.1"
resvg = { version = "0.8.0", features = ["raqote-backend"] }<|MERGE_RESOLUTION|>--- conflicted
+++ resolved
@@ -1,26 +1,21 @@
-[package]
-<<<<<<< HEAD
-name = "icon_baker"
-version = "3.2.1"
-=======
-name = "ikon"
-version = "0.1.0-beta.0"
->>>>>>> ef45a4d1
-authors = [
-    "Gark Garcia <gark.garcia@protonmail.com>",
-    "Nicolas Girard <girard.nicolas@gmail.com>"
-]
-edition = "2018"
-description = "A simple solution for encoding common icon file formats."
-license-file = "LICENSE"
-repository = "https://github.com/GarkGarcia/icon_baker"
-homepage = "https://github.com/GarkGarcia/icon_baker"
-readme = "README.md"
-keywords = ["icon", "ico", "icns"]
-
-[dependencies]
-tar = "0.4.26"
-ico = "0.1.0"
-icns = "0.3.0"
-image = "0.22.1"
+[package]
+name = "ikon"
+version = "0.1.0-beta.0"
+authors = [
+    "Gark Garcia <gark.garcia@protonmail.com>",
+    "Nicolas Girard <girard.nicolas@gmail.com>"
+]
+edition = "2018"
+description = "A simple solution for encoding common icon file formats."
+license-file = "LICENSE"
+repository = "https://github.com/GarkGarcia/icon_baker"
+homepage = "https://github.com/GarkGarcia/icon_baker"
+readme = "README.md"
+keywords = ["icon", "ico", "icns"]
+
+[dependencies]
+tar = "0.4.26"
+ico = "0.1.0"
+icns = "0.3.0"
+image = "0.22.1"
 resvg = { version = "0.8.0", features = ["raqote-backend"] }